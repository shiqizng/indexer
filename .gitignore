--- conflicted
+++ resolved
@@ -29,13 +29,10 @@
 
 # Python
 __pycache__
-<<<<<<< HEAD
 e2e_tests/dist
 e2e_tests/build
 e2e_tests/*egg-info*
-=======
 .venv
->>>>>>> a7515254
 
 # jetbrains IDE
 .idea
