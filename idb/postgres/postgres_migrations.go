--- conflicted
+++ resolved
@@ -39,13 +39,10 @@
 		{m5RewardsAndDatesPart1, true, "Update DB Schema for cumulative account reward support and creation dates."},
 		{m6RewardsAndDatesPart2, false, "Compute cumulative account rewards for all accounts."},
 
-<<<<<<< HEAD
-		{m9SpecialAccountCleanup, false, "The initial m6 implementation would miss special accounts."},
-=======
 		// Migrations for 2.3.2 release
 		{m7StaleClosedAccounts, false, "clear some stale data from closed accounts"},
 		{m8TxnJSONEncoding, false, "some txn JSON encodings need app keys base64 encoded"},
->>>>>>> 107db6d8
+		{m9SpecialAccountCleanup, false, "The initial m6 implementation would miss special accounts."},
 	}
 
 	// Verify ensure the constant is pointing to the right index
@@ -1171,43 +1168,6 @@
 	return sqlMigration(db, state, sqlLines)
 }
 
-<<<<<<< HEAD
-func m9SpecialAccountCleanup(db *IndexerDb, state *MigrationState) error {
-	accounts, err := db.GetSpecialAccounts()
-	if err != nil {
-		return fmt.Errorf("unable to get special accounts: %v", err)
-	}
-
-	tx, err := db.db.BeginTx(context.Background(), &serializable)
-	if err != nil {
-		return fmt.Errorf("failed to begin m9 migration: %v", err)
-	}
-	defer tx.Rollback() // ignored if .Commit() first
-
-	initstmt, err := tx.Prepare(`UPDATE account SET deleted=false, created_at=0 WHERE addr=$1`)
-	if err != nil {
-		return fmt.Errorf("failed to prepare m9 query: %v", err)
-	}
-
-	for _, account := range []string{accounts.FeeSink.String(), accounts.RewardsPool.String()} {
-		address, err := sdk_types.DecodeAddress(account)
-		if err != nil {
-			return fmt.Errorf("failed to decode address: %v", err)
-		}
-		initstmt.Exec(address[:])
-	}
-
-	upsertMigrationState(tx, state, true)
-	if err != nil {
-		return fmt.Errorf("m9 metstate upsert error: %v", err)
-	}
-
-	err = tx.Commit()
-	if err != nil {
-		return fmt.Errorf("m9 commit error: %v", err)
-	}
-
-=======
 func m7StaleClosedAccounts(db *IndexerDb, state *MigrationState) error {
 	sqlLines := []string{
 		// remove stale data from closed accounts
@@ -1539,6 +1499,43 @@
 		db.log.WithError(err).Errorf("%s, warning, drop temp err", m8ErrPrefix)
 		// we don't actually care; psql should garbage collect the temp table eventually
 	}
->>>>>>> 107db6d8
+	return nil
+}
+
+func m9SpecialAccountCleanup(db *IndexerDb, state *MigrationState) error {
+	accounts, err := db.GetSpecialAccounts()
+	if err != nil {
+		return fmt.Errorf("unable to get special accounts: %v", err)
+	}
+
+	tx, err := db.db.BeginTx(context.Background(), &serializable)
+	if err != nil {
+		return fmt.Errorf("failed to begin m9 migration: %v", err)
+	}
+	defer tx.Rollback() // ignored if .Commit() first
+
+	initstmt, err := tx.Prepare(`UPDATE account SET deleted=false, created_at=0 WHERE addr=$1`)
+	if err != nil {
+		return fmt.Errorf("failed to prepare m9 query: %v", err)
+	}
+
+	for _, account := range []string{accounts.FeeSink.String(), accounts.RewardsPool.String()} {
+		address, err := sdk_types.DecodeAddress(account)
+		if err != nil {
+			return fmt.Errorf("failed to decode address: %v", err)
+		}
+		initstmt.Exec(address[:])
+	}
+
+	upsertMigrationState(tx, state, true)
+	if err != nil {
+		return fmt.Errorf("m9 metstate upsert error: %v", err)
+	}
+
+	err = tx.Commit()
+	if err != nil {
+		return fmt.Errorf("m9 commit error: %v", err)
+	}
+
 	return nil
 }