--- conflicted
+++ resolved
@@ -205,11 +205,7 @@
 function start_indexer() {
   if [ ! -z $2 ]; then
     echo "daemon -S $NET -P \"${CONNECTION_STRING/DB_NAME_HERE/$1}\""
-<<<<<<< HEAD
     sleep_forever
-=======
-    sleep 10000000000000
->>>>>>> fb6bc32c
   fi
 
   start_indexer_with_connection_string "${CONNECTION_STRING/DB_NAME_HERE/$1}"
@@ -473,7 +469,6 @@
     rest_test "[rest - account]  asset create / destroy" \
       "/v2/accounts/MRPIAVGS2OCS6UO6KC6YZ3445Q2DCMDMRG6OVKZVEYIHLE6BINDCIJ6J7U?pretty" \
       200 \
-<<<<<<< HEAD
       false \
       '"asset-id": 135'
     rest_test "[rest - account]  asset create / destroy" \
@@ -489,12 +484,6 @@
         "opted-in-at-round": 25,
         "opted-out-at-round": 31
       }'
-=======
-      true \
-      '"created-at-round": 23' \
-      '"destroyed-at-round": 33' \
-      '"total": 0'
->>>>>>> fb6bc32c
 
     sql_test "[sql] asset create" $1 \
       "select deleted, created_at, closed_at, index from asset WHERE index=168" \
@@ -546,7 +535,6 @@
     rest_test "[rest] app multiple optins first saved (it is also closed)" \
       "/v2/accounts/CM333ZN3KMASBRIP7N4QIN7AANVK7EJGNUQCNONGVVKURZIU2GG7XJIZ4Q?pretty" \
       200 \
-<<<<<<< HEAD
       false \
       '"deleted": true' \
       '"opted-in-at-round": 15' \
@@ -554,8 +542,6 @@
     rest_test "[rest] app multiple optins first saved (it is also closed)" \
       "/v2/accounts/CM333ZN3KMASBRIP7N4QIN7AANVK7EJGNUQCNONGVVKURZIU2GG7XJIZ4Q?pretty&include-deleted=true" \
       200 \
-=======
->>>>>>> fb6bc32c
       true \
       '"deleted": true' \
       '"opted-in-at-round": 15' \
@@ -599,14 +585,11 @@
       "/v2/assets/36/balances?pretty&currency-less-than=100" \
       200 \
       true \
-<<<<<<< HEAD
       '"balances": []'
     rest_test "[rest] asset optin" \
       "/v2/assets/36/balances?pretty&currency-less-than=100&include-deleted=true" \
       200 \
       true \
-=======
->>>>>>> fb6bc32c
       '"deleted": true' \
       '"opted-in-at-round": 16' \
       '"opted-out-at-round": 25'
@@ -617,7 +600,6 @@
     rest_test "[rest] asset optin" \
       "/v2/assets/135/balances?pretty&currency-less-than=100" \
       200 \
-<<<<<<< HEAD
       false \
       '"address": "MRPIAVGS2OCS6UO6KC6YZ3445Q2DCMDMRG6OVKZVEYIHLE6BINDCIJ6J7U"' \
       '"opted-in-at-round": 25' \
@@ -628,9 +610,6 @@
       true \
       false \
       '"address": "MRPIAVGS2OCS6UO6KC6YZ3445Q2DCMDMRG6OVKZVEYIHLE6BINDCIJ6J7U"' \
-=======
-      true \
->>>>>>> fb6bc32c
       '"deleted": true' \
       '"opted-in-at-round": 25' \
       '"opted-out-at-round": 31'
