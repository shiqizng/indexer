--- conflicted
+++ resolved
@@ -2,11 +2,10 @@
 
 import (
 	"fmt"
-<<<<<<< HEAD
-=======
 	"math/rand"
 
->>>>>>> be89f759
+	"math/rand"
+
 	"github.com/algorand/go-algorand/config"
 	"github.com/algorand/go-algorand/crypto"
 	"github.com/algorand/go-algorand/data/basics"
@@ -14,7 +13,6 @@
 	"github.com/algorand/go-algorand/data/transactions"
 	"github.com/algorand/go-algorand/data/transactions/logic"
 	"github.com/algorand/go-algorand/protocol"
-	"math/rand"
 )
 
 var (
@@ -65,11 +63,7 @@
 					Sender:      addr,
 					Fee:         basics.MicroAlgos{Raw: 1000},
 					GenesisHash: GenesisHash,
-<<<<<<< HEAD
-					Note:        arbitraryString(),
-=======
-					Note:        ArbitraryString(),
->>>>>>> be89f759
+					Note:        ArbitraryString(),
 				},
 				AssetConfigTxnFields: transactions.AssetConfigTxnFields{
 					ConfigAsset: basics.AssetIndex(configid),
@@ -103,11 +97,7 @@
 					Sender:      sender,
 					Fee:         basics.MicroAlgos{Raw: 1000},
 					GenesisHash: GenesisHash,
-<<<<<<< HEAD
-					Note:        arbitraryString(),
-=======
-					Note:        ArbitraryString(),
->>>>>>> be89f759
+					Note:        ArbitraryString(),
 				},
 				AssetFreezeTxnFields: transactions.AssetFreezeTxnFields{
 					FreezeAccount: freezeAccount,
@@ -130,11 +120,7 @@
 					Sender:      sender,
 					Fee:         basics.MicroAlgos{Raw: 1000},
 					GenesisHash: GenesisHash,
-<<<<<<< HEAD
-					Note:        arbitraryString(),
-=======
-					Note:        ArbitraryString(),
->>>>>>> be89f759
+					Note:        ArbitraryString(),
 				},
 				AssetTransferTxnFields: transactions.AssetTransferTxnFields{
 					XferAsset:   basics.AssetIndex(assetid),
@@ -164,11 +150,7 @@
 				Header: transactions.Header{
 					Sender:      sender,
 					GenesisHash: GenesisHash,
-<<<<<<< HEAD
-					Note:        arbitraryString(),
-=======
-					Note:        ArbitraryString(),
->>>>>>> be89f759
+					Note:        ArbitraryString(),
 				},
 				AssetConfigTxnFields: transactions.AssetConfigTxnFields{
 					ConfigAsset: basics.AssetIndex(assetID),
@@ -192,11 +174,7 @@
 					GenesisHash: GenesisHash,
 					RekeyTo:     rekeyTo,
 					LastValid:   10,
-<<<<<<< HEAD
-					Note:        arbitraryString(),
-=======
-					Note:        ArbitraryString(),
->>>>>>> be89f759
+					Note:        ArbitraryString(),
 				},
 				PaymentTxnFields: transactions.PaymentTxnFields{
 					Receiver:         receiver,
@@ -225,11 +203,7 @@
 				Header: transactions.Header{
 					Sender:      sender,
 					GenesisHash: GenesisHash,
-<<<<<<< HEAD
-					Note:        arbitraryString(),
-=======
-					Note:        ArbitraryString(),
->>>>>>> be89f759
+					Note:        ArbitraryString(),
 				},
 				ApplicationCallTxnFields: transactions.ApplicationCallTxnFields{
 					ApprovalProgram:   []byte{0x02, 0x20, 0x01, 0x01, 0x22},
@@ -280,11 +254,7 @@
 				Header: transactions.Header{
 					Sender:      sender,
 					GenesisHash: GenesisHash,
-<<<<<<< HEAD
-					Note:        arbitraryString(),
-=======
-					Note:        ArbitraryString(),
->>>>>>> be89f759
+					Note:        ArbitraryString(),
 				},
 				ApplicationCallTxnFields: transactions.ApplicationCallTxnFields{
 					ApplicationID:     basics.AppIndex(appid),
@@ -307,11 +277,7 @@
 				Header: transactions.Header{
 					Sender:      sender,
 					GenesisHash: GenesisHash,
-<<<<<<< HEAD
-					Note:        arbitraryString(),
-=======
-					Note:        ArbitraryString(),
->>>>>>> be89f759
+					Note:        ArbitraryString(),
 				},
 				ApplicationCallTxnFields: transactions.ApplicationCallTxnFields{
 					ApplicationID: basics.AppIndex(appid),
@@ -332,11 +298,7 @@
 				Header: transactions.Header{
 					Sender:      sender,
 					GenesisHash: GenesisHash,
-<<<<<<< HEAD
-					Note:        arbitraryString(),
-=======
-					Note:        ArbitraryString(),
->>>>>>> be89f759
+					Note:        ArbitraryString(),
 				},
 				ApplicationCallTxnFields: transactions.ApplicationCallTxnFields{
 					ApplicationID: basics.AppIndex(appid),
@@ -357,11 +319,7 @@
 				Header: transactions.Header{
 					Sender:      sender,
 					GenesisHash: GenesisHash,
-<<<<<<< HEAD
-					Note:        arbitraryString(),
-=======
-					Note:        ArbitraryString(),
->>>>>>> be89f759
+					Note:        ArbitraryString(),
 				},
 				ApplicationCallTxnFields: transactions.ApplicationCallTxnFields{
 					ApplicationID:     basics.AppIndex(appid),
@@ -433,11 +391,7 @@
 					Type: protocol.PaymentTx,
 					Header: transactions.Header{
 						Sender: paymentSender,
-<<<<<<< HEAD
-						Note:   arbitraryString(),
-=======
 						Note:   ArbitraryString(),
->>>>>>> be89f759
 					},
 					PaymentTxnFields: transactions.PaymentTxnFields{
 						Receiver: paymentReceiver,
@@ -452,11 +406,7 @@
 					Type: protocol.ApplicationCallTx,
 					Header: transactions.Header{
 						Sender: assetSender,
-<<<<<<< HEAD
-						Note:   arbitraryString(),
-=======
 						Note:   ArbitraryString(),
->>>>>>> be89f759
 					},
 					ApplicationCallTxnFields: transactions.ApplicationCallTxnFields{
 						ApplicationID:     789,
@@ -477,11 +427,7 @@
 									Type: protocol.AssetTransferTx,
 									Header: transactions.Header{
 										Sender: assetSender,
-<<<<<<< HEAD
-										Note:   arbitraryString(),
-=======
 										Note:   ArbitraryString(),
->>>>>>> be89f759
 									},
 									AssetTransferTxnFields: transactions.AssetTransferTxnFields{
 										AssetReceiver: assetReceiver,
@@ -526,11 +472,7 @@
 					Type: protocol.ApplicationCallTx,
 					Header: transactions.Header{
 						Sender: appSender,
-<<<<<<< HEAD
-						Note:   arbitraryString(),
-=======
 						Note:   ArbitraryString(),
->>>>>>> be89f759
 					},
 					ApplicationCallTxnFields: transactions.ApplicationCallTxnFields{
 						ApplicationID: 789,
@@ -595,11 +537,7 @@
 					Type: protocol.ApplicationCallTx,
 					Header: transactions.Header{
 						Sender: appSender,
-<<<<<<< HEAD
-						Note:   arbitraryString(),
-=======
 						Note:   ArbitraryString(),
->>>>>>> be89f759
 					},
 					ApplicationCallTxnFields: transactions.ApplicationCallTxnFields{
 						ApplicationID: 789,
@@ -621,11 +559,7 @@
 									Type: protocol.ApplicationCallTx,
 									Header: transactions.Header{
 										Sender: appSender,
-<<<<<<< HEAD
-										Note:   arbitraryString(),
-=======
 										Note:   ArbitraryString(),
->>>>>>> be89f759
 									},
 									ApplicationCallTxnFields: transactions.ApplicationCallTxnFields{
 										ApplicationID: 789,
@@ -642,11 +576,7 @@
 									Header: transactions.Header{
 										Sender:      appSender,
 										GenesisHash: GenesisHash,
-<<<<<<< HEAD
-										Note:        arbitraryString(),
-=======
 										Note:        ArbitraryString(),
->>>>>>> be89f759
 									},
 									ApplicationCallTxnFields: transactions.ApplicationCallTxnFields{
 										ApprovalProgram:   []byte{0x02, 0x20, 0x01, 0x01, 0x22},
@@ -756,15 +686,9 @@
 	return genesisBlock
 }
 
-<<<<<<< HEAD
-// arbitraryString should be used to generate a pseudo-random string to put in the Note field of a Txn Header.
-// This is necessary to ensure the hash of any two txns used in tests are never the same.
-func arbitraryString() []byte {
-=======
 // ArbitraryString should be used to generate a pseudo-random string to put in the Note field of a Txn Header.
 // This is necessary to ensure the hash of any two txns used in tests are never the same.
 func ArbitraryString() []byte {
->>>>>>> be89f759
 	arb := make([]byte, config.MaxTxnNoteBytes)
 	rand.Read(arb)
 	return arb
